--- conflicted
+++ resolved
@@ -64,13 +64,8 @@
   #rotateTimes = 0;
 
   /** @type {!FitMode} */
-  #fitMode = FitMode.Best;
-
-<<<<<<< HEAD
-    this.rotateTimes_ = 0;
-    /** @type {!FitMode} */
-    this.fitMode_ = FitMode.Width;
-=======
+  #fitMode = FitMode.Width;
+
   /**
    * The number of pages visible in the viewer at one time. Defaults to 1 (one-page mode),
    * but can also be set to 2 (two-page mode), 3 (long-strip mode).
@@ -82,7 +77,6 @@
   #pageContainers = [];
 
   constructor() {
->>>>>>> 15742b6b
     this.wheelTimer_ = null;
     this.wheelTurnedPageAt_ = 0;
 
