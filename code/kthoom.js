/*
 * kthoom.js
 *
 * Licensed under the MIT License
 *
 * Copyright(c) 2011 Google Inc.
 * Copyright(c) 2011 antimatter15
 */

import { Book, BookContainer } from './book.js';
import { BookEventType } from './book-events.js';
import { BookViewer } from './book-viewer.js';
import { FitMode } from './book-viewer-types.js';
import { Menu, MenuEventType } from './menu.js';
import { ReadingStack } from './reading-stack.js';
import { Key, Params, assert, getElem, serializeParamsToBrowser } from './common/helpers.js';
import { ImagePage, WebPShimImagePage } from './page.js';
import { convertWebPtoJPG, convertWebPtoPNG } from './bitjs/image/webp-shim/webp-shim.js';
import { MetadataViewer } from './metadata/metadata-viewer.js';

if (window.kthoom == undefined) {
  window.kthoom = {};
}

const LOCAL_STORAGE_KEY = 'kthoom_settings';
const BOOK_VIEWER_ELEM_ID = 'bookViewer';
const READING_STACK_ELEM_ID = 'readingStack';
const HIDE_PANEL_BUTTONS_MENU_ITEM = 'menu-view-hide-panel-buttons';

const PNG = 'image/png';
const JPG = 'image/jpeg';
const WEBP = 'image/webp';

/** @enum */
const MENU = {
  MAIN: 'mainMenu',
  OPEN: 'openMenu',
  VIEW: 'viewMenu',
  VIEWER_CONTEXT: 'viewerContextMenu',
};

const GOOGLE_MENU_ITEM_ID = 'menu-open-google-drive';

// Non-Chrome browsers and non-secure contexts will not have this picker.
const enableOpenDirectory = !!window.showDirectoryPicker;

/**
 * The main class for the kthoom reader.
 */
export class KthoomApp {
  constructor() {
    /**
     * @private
     * @type {BookViewer}
     */
    this.bookViewer_ = new BookViewer();
    /**
     * @private
     * @type {ReadingStack}
     */
    this.readingStack_ = new ReadingStack();
    /**
     * @private
     * @type {MetadataViewer}
     */
    this.metadataViewer_ = new MetadataViewer();

    this.keysHeld_ = {};

    /**
     * @private
     * @type {Book}
     */
    this.currentBook_ = null;

    /**
     * @private
     * @type {Menu}
     */
    this.mainMenu_ = null;

    /**
     * @private
     * @type {Menu}
     */
    this.openMenu_ = null;

    /**
     * @private
     * @type {Menu}
     */
    this.viewMenu_ = null;

    /**
     * @private
     * @type {Menu}
     */
    this.viewerContextMenu_ = null;

    /**
     * @private
     * @type {boolean}
     */
    this.hasHelpOverlay_ = getElem('helpOverlay');

    // TODO: Remove this once all browsers support the File System Access API.
    /**
     * @private
     * @type {HTMLInputElement}
     */
    this.fileInputElem_ = null;

    // This Promise resolves when kthoom is ready.
    this.initializedPromise_ = new Promise((resolve, reject) => {
      // This Promise resolves when the DOM is ready.
      if (document.readyState === 'loading') {
        document.addEventListener('DOMContentLoaded', () => resolve(), false);
      } else {
        resolve();
      }
    }).then(() => {
      this.init_();
    });
  }

  /**
   * @param {string} id is one of 'main', 'open', 'view'
   * @returns {Menu}
  */
  getMenu(id) {
    switch (id) {
      case 'main':
        return this.mainMenu_;
      case 'open':
        return this.openMenu_;
      case 'main':
        return this.viewMenu_;
    }
  }

  /** @private */
  init_() {
    this.readingStack_.whenCurrentBookChanged(book => this.handleCurrentBookChanged_(book));
    // When the book has loaded (not unarchived), show the download menu option.
    this.readingStack_.whenCurrentBookHasLoaded(() => {
      this.mainMenu_.showMenuItem('menu-download', true);
    });

    this.initMenus_();
    this.initNav_();
    this.initDragDrop_();
    this.initClickHandlers_();
    this.initResizeHandler_();
    this.initWheelScroll_();
    this.initUnloadHandler_();

    if (enableOpenDirectory) {
      const enableDirectoryElems = document.querySelectorAll('.hideEnableDirectoryElem');
      for (let i = 0; i < enableDirectoryElems.length; ++i) {
        enableDirectoryElems.item(i).classList.remove('hideEnableDirectoryElem');
      }
    }

    document.addEventListener('keydown', (e) => this.keyHandler_(e), false);
    document.addEventListener('keyup', (e) => this.keysHeld_[e.keyCode] = 0);

    this.loadSettings_();
    this.parseParams_();

    getElem('main-menu-button').focus();

    console.log('kthoom initialized');
  }

  /** @private */
  initMenus_() {
    this.mainMenu_ = new Menu(getElem(MENU.MAIN));
    this.openMenu_ = new Menu(getElem(MENU.OPEN));
    this.viewMenu_ = new Menu(getElem(MENU.VIEW));
    this.viewerContextMenu_ = new Menu(getElem(MENU.VIEWER_CONTEXT));

    // Un-hide the Long Strip View mode if ?longStripView=true.
    if (Params.longStripView) {
      const buttonEl = getElem('menu-view-long-strip');
      buttonEl.parentElement.style.display = '';
    }

    this.mainMenu_.addSubMenu('menu-open', this.openMenu_);
    this.mainMenu_.addSubMenu('menu-view', this.viewMenu_);
    const closeMainMenu = () => {
      if (this.mainMenu_.isOpen()) {
        this.mainMenu_.close();
      }
    };

    this.openMenu_.addEventListener(MenuEventType.ITEM_SELECTED, evt => {
      switch (evt.item.id) {
        case 'menu-open-local-files': this.openLocalFiles_(); closeMainMenu(); break;
        case 'menu-open-directory': this.openLocalDirectory_(); closeMainMenu(); break;
        case 'menu-open-url': this.openFileViaUrl_(); closeMainMenu(); break;
        case GOOGLE_MENU_ITEM_ID: kthoom.google.doDrive(); closeMainMenu(); break;
        case 'menu-open-ipfs-hash': kthoom.ipfs.ipfsHashWindow(); closeMainMenu(); break;
      }
    });

    this.viewMenu_.addEventListener(MenuEventType.ITEM_SELECTED, evt => {
      const id = evt.item.id;
      switch (id) {
        case 'menu-view-rotate-left':
          this.bookViewer_.rotateCounterClockwise();
          this.saveSettings_();
          closeMainMenu();
          break;
        case 'menu-view-rotate-right':
          this.bookViewer_.rotateClockwise();
          this.saveSettings_();
          closeMainMenu();
          break;
        case 'menu-view-one-page':
          this.bookViewer_.setNumPagesInViewer(1);
          this.viewMenu_.setMenuItemSelected('menu-view-one-page', true);
          this.viewMenu_.setMenuItemSelected('menu-view-two-page', false);
          this.viewMenu_.setMenuItemSelected('menu-view-long-strip', false);
          this.saveSettings_();
          closeMainMenu();
          break;
        case 'menu-view-two-page':
          this.bookViewer_.setNumPagesInViewer(2);
          this.viewMenu_.setMenuItemSelected('menu-view-one-page', false);
          this.viewMenu_.setMenuItemSelected('menu-view-two-page', true);
          this.viewMenu_.setMenuItemSelected('menu-view-long-strip', false);
          this.saveSettings_();
          closeMainMenu();
          break;
        case 'menu-view-long-strip':
          this.bookViewer_.setNumPagesInViewer(3);
          this.viewMenu_.setMenuItemSelected('menu-view-one-page', false);
          this.viewMenu_.setMenuItemSelected('menu-view-two-page', false);
          this.viewMenu_.setMenuItemSelected('menu-view-long-strip', true);
          this.saveSettings_();
          closeMainMenu();
          break;
        case HIDE_PANEL_BUTTONS_MENU_ITEM:
          this.#togglePanelButtons();
          closeMainMenu();
<<<<<<< HEAD
          break;          
=======
          break;
>>>>>>> 5c98596d
        case 'menu-view-fit-best':
        case 'menu-view-fit-height':
        case 'menu-view-fit-width':
          const fitMode = (id === 'menu-view-fit-best' ? FitMode.Best :
            id === 'menu-view-fit-height' ? FitMode.Height :
              id === 'menu-view-fit-width' ? FitMode.Width : undefined);
          this.bookViewer_.setFitMode(fitMode);
          this.viewMenu_.setMenuItemSelected('menu-view-fit-best', fitMode === FitMode.Best);
          this.viewMenu_.setMenuItemSelected('menu-view-fit-height', fitMode === FitMode.Height);
          this.viewMenu_.setMenuItemSelected('menu-view-fit-width', fitMode === FitMode.Width);
          this.saveSettings_();
          closeMainMenu();
          break;
      }
    });

    this.mainMenu_.addEventListener(MenuEventType.CLOSE, evt => getElem('main-menu-button').focus());
    this.mainMenu_.addEventListener(MenuEventType.ITEM_SELECTED, evt => {
      switch (evt.item.id) {
        case 'menu-download': this.downloadBook_(); break;
        case 'menu-close-all': this.closeAll_(); break;
        case 'menu-help': this.toggleHelpOpen_(); break;
      }
    });

    // If the browser does not support the File System Access API or this is not a secure context,
    // then use the File input to trigger.
    if (!window.showOpenFilePicker) {
      this.fileInputElem_ = getElem('menu-open-local-files-input');      
      this.fileInputElem_.addEventListener('change', (e) => this.loadLocalFiles_(e));
    }

    getElem('main-menu-button').addEventListener('click', (e) => this.toggleMenuOpen_());

    this.viewerContextMenu_.addEventListener(MenuEventType.ITEM_SELECTED, evt => {
      const pageNum = evt.item.dataset.pagenum;
      switch (evt.item.id) {
        case 'save-page-as-png': this.savePageAs_(pageNum, PNG); break;
        case 'save-page-as-jpg': this.savePageAs_(pageNum, JPG); break;
        case 'save-page-as-webp': this.savePageAs_(pageNum, WEBP); break;
      }
    });

    // TODO: Does this mean the book viewer images have to be focusable for keyboard accessibility?
    getElem('page1Image').addEventListener('contextmenu', evt => this.onContextMenu_(evt));
    getElem('page2Image').addEventListener('contextmenu', evt => this.onContextMenu_(evt));
  }

  /** @private */
  initDragDrop_() {
    const swallowEvent = (e) => { e.preventDefault(); e.stopPropagation(); };
    document.addEventListener('dragenter', swallowEvent);
    document.addEventListener('dragexit', swallowEvent);
    document.addEventListener('dragover', swallowEvent);
    document.addEventListener('drop', (e) => {
      swallowEvent(e);
      this.loadLocalFiles_({ target: e.dataTransfer });
    });
  }

  /** @private */
  initClickHandlers_() {
    // TODO: Move this click handler into BookViewer?
    const bookViewerElem = getElem(BOOK_VIEWER_ELEM_ID);
    const firstPageElem = getElem('page1');
    bookViewerElem.addEventListener('click', (evt) => {
      if (this.readingStack_.isOpen()) {
        this.toggleReadingStackOpen_();
        return;
      }

      // Two-page viewer mode is simpler to figure out what the click means.
      if (this.bookViewer_.getNumPagesInViewer() === 2) {
        const targetId = evt.target.id;
        if (targetId === 'page1Image' || targetId === 'page1Html') {
          this.showPrevPage();
        } else if (targetId === 'page2Image' || targetId === 'page2Html') {
          this.showNextPage();
        }
        return;
      }

      // One-page viewer mode.

      // Calculate where the user clicked in the image.
      const mainContentBbox = firstPageElem.getBoundingClientRect();
      const bookWidth = mainContentBbox.width;
      const bookHeight = mainContentBbox.height;
      const clickX = evt.clientX - mainContentBbox.left;
      const clickY = evt.clientY - mainContentBbox.top;

      // Determine if the user clicked/tapped the left side or the
      // right side of the page.
      let clickedPrev = false;
      switch (this.bookViewer_.getRotateTimes()) {
        case 0: clickedPrev = clickX < (bookWidth / 2); break;
        case 1: clickedPrev = clickY < (bookHeight / 2); break;
        case 2: clickedPrev = clickX > (bookWidth / 2); break;
        case 3: clickedPrev = clickY > (bookHeight / 2); break;
      }
      if (clickedPrev) {
        this.showPrevPage();
      } else {
        this.showNextPage();
      }
    });
    getElem('helpOverlay').addEventListener('click', () => this.toggleHelpOpen_());
  }

  /** @private */
  initNav_() {
    getElem('prevBook').addEventListener('click', () => this.readingStack_.changeToPrevBook());
    getElem('prev').addEventListener('click', () => this.showPrevPage());
    getElem('next').addEventListener('click', () => this.showNextPage());
    getElem('nextBook').addEventListener('click', () => this.readingStack_.changeToNextBook());

    if (document.fullscreenEnabled) {
      const fsButton = getElem('fullScreen');
      fsButton.style.display = '';
      fsButton.addEventListener('click', () => this.toggleFullscreen_());
      document.addEventListener('fullscreenchange', () => this.bookViewer_.updateLayout());
    }
  }

  /** @private */
  initResizeHandler_() {
    window.addEventListener('resize', () => this.bookViewer_.updateLayout());
  }

  /** @private */
  initUnloadHandler_() {
    if (Params['doNotPromptOnClose'] === 'true') {
      return;
    }

    window.addEventListener('beforeunload', (event) => {
      if (this.readingStack_.getNumberOfBooks() > 0) {
        // Cancel the event as stated by the standard.
        event.preventDefault();
        // Chrome requires returnValue to be set.
        event.returnValue = '';
      }
    });
  }

  /** @private */
  initWheelScroll_() {
    window.addEventListener('wheel', (evt) => {
      let target = evt.target;
      while (target && target != window) {
        if (target.id === BOOK_VIEWER_ELEM_ID) {
          // Deliver the wheel event to the Book Viewer to deal with swipes.
          this.bookViewer_.handleSwipeEvent(evt);
          return;
        } else if (target.id === READING_STACK_ELEM_ID) {
          // Do nothing, let the scroll happen on the ReadingStack.
          return;
        }
        target = target.parentElement;
      }
     // evt.preventDefault(); TODO
    }, true);
  }

  /**
   * @return {boolean}
   * @private
   */
  isHelpOpened_() {
    return this.hasHelpOverlay_ && getElem('helpOverlay').classList.contains('opened');
  }

  /** @private */
  async parseParams_() {
    const bookUri = Params['bookUri'];
    const readingListUri = Params['readingListUri'];
    if (readingListUri) {
      try {
        const readingList = await this.tryLoadAndParseReadingListFromUrl_(readingListUri);
        const bookNum = readingList.findIndex(entry => entry.uri === bookUri);
        this.loadBooksFromReadingList_(readingList, bookNum);
        return;
      } catch (err) {
        console.error(err);
      }
    } else if (bookUri) {
      // See https://gist.github.com/lgierth/4b2969583b3c86081a907ef5bd682137 for the
      // eventual migration steps for IPFS addressing.  We will support two versions
      // for now, ipfs://$hash and dweb:/ipfs/$hash.
      if (bookUri.indexOf('ipfs://') === 0) {
        kthoom.ipfs.loadHash(bookUricrtr(7));
      } else if (bookUri.indexOf('dweb:/ipfs/') === 0) {
        kthoom.ipfs.loadHash(bookUri.substr(11));
      } else {
        // Else, we assume it is a URL that XHR can handle.
        // TODO: Support loading a reading list file here.
        // TODO: Try fetch first?
        this.loadSingleBookFromXHR(bookUri /* name */, bookUri /* url */, -1);
      }
    } else {
      // TODO: Eventually get rid of this and just rely on the query params.
      const hashcontent = window.location.hash.substr(1);
      if (hashcontent.lastIndexOf('ipfs', 0) === 0) {
        alert('Do not use the ipfs hash anymore, use the bookUri query parameter!')
        const ipfshash = hashcontent.substr(4);
        kthoom.ipfs.loadHash(ipfshash);
      }
    }
  }

  /** @private */
  loadSettings_() {
    try {
      if (localStorage[LOCAL_STORAGE_KEY].length < 10) return;
      const s = JSON.parse(localStorage[LOCAL_STORAGE_KEY]);
      this.bookViewer_.setRotateTimes(s['rotateTimes']);
      // Obsolete settings:  hflip. vflip.

      const fitMode = s['fitMode'];
      if (fitMode) {
        this.viewMenu_.setMenuItemSelected('menu-view-fit-best', fitMode === FitMode.Best);
        this.viewMenu_.setMenuItemSelected('menu-view-fit-height', fitMode === FitMode.Height);
        this.viewMenu_.setMenuItemSelected('menu-view-fit-width', fitMode === FitMode.Width);

        // We used to store the key code for the mode... check for stale settings.
        switch (fitMode) {
          case Key.B: s['fitMode'] = FitMode.Best; break;
          case Key.H: s['fitMode'] = FitMode.Height; break;
          case Key.W: s['fitMode'] = FitMode.Width; break;
        }
        this.bookViewer_.setFitMode(s['fitMode']);
      }

      const numPagesInViewer = s['numPagesInViewer'];
      if (numPagesInViewer) {
        this.bookViewer_.setNumPagesInViewer(s['numPagesInViewer']);
        if (s['numPagesInViewer'] === 1) {
          this.viewMenu_.setMenuItemSelected('menu-view-one-page', true);
          this.viewMenu_.setMenuItemSelected('menu-view-two-page', false);
          this.viewMenu_.setMenuItemSelected('menu-view-long-strip',false);

        } else if(s['numPagesInViewer'] === 2) {
          this.viewMenu_.setMenuItemSelected('menu-view-one-page', false);
          this.viewMenu_.setMenuItemSelected('menu-view-two-page', true);
          this.viewMenu_.setMenuItemSelected('menu-view-long-strip',false);
        }
        else if(s['numPagesInViewer'] === 3) {
          this.viewMenu_.setMenuItemSelected('menu-view-one-page', false);
          this.viewMenu_.setMenuItemSelected('menu-view-two-page', false);
          this.viewMenu_.setMenuItemSelected('menu-view-long-strip',true);
        }
      }

      const hidePanelButtons = s['hidePanelButtons'];
      if (hidePanelButtons !== undefined) {
        this.#togglePanelButtons(hidePanelButtons);
      }
    } catch (err) { }
  }

  /**
   * @param {KeyboardEvent} evt
   * @private
   */
  keyHandler_(evt) {
    const code = evt.keyCode;
    if (!this.keysHeld_[code]) this.keysHeld_[code] = 0;
    this.keysHeld_[code]++;

    // If the overlay is shown, the only keystroke we handle is closing it.
    if (this.isHelpOpened_()) {
      this.toggleHelpOpen_();
      return;
    }

    let isMenuOpen = this.mainMenu_.isOpen();
    let isMetadataViewerOpen = this.metadataViewer_.isOpen();
    let isReadingStackOpen = this.readingStack_.isOpen();

    if (isMenuOpen) {
      // If the menu handled the key, then we are done.
      if (this.mainMenu_.handleKeyEvent(evt)) {
        return;
      }
    }

    // If the metadata tray is open, forward all key events to it.
    if (isMetadataViewerOpen) {
      if (this.metadataViewer_.handleKeyEvent(evt)) {
        return;
      }
    }

    // Handle keystrokes that do not depend on whether a book is loaded.
    switch (code) {
      case Key.O: this.openLocalFiles_(); break;
      case Key.D: this.openLocalDirectory_(); break;
      case Key.U: this.openFileViaUrl_(); break;
      case Key.F: this.toggleFullscreen_(); break;
      case Key.G:
        const menuItem = getElem(GOOGLE_MENU_ITEM_ID);
        if (menuItem && menuItem.getAttribute('disabled') !== 'true') {
          kthoom.google.doDrive();
        }
        break;
      case Key.I: kthoom.ipfs.ipfsHashWindow(); break;
      case Key.QUESTION_MARK:
        if (this.hasHelpOverlay_) {
          this.toggleHelpOpen_();
        }
        break;
      case Key.M:
        if (!isMenuOpen) {
          this.mainMenu_.open();
        }
        break;
      case Key.ESCAPE:
        if (isReadingStackOpen) {
          this.toggleReadingStackOpen_();
          isReadingStackOpen = false;
        }
        break;
      case Key.UP:
        if (isReadingStackOpen) {
          this.readingStack_.changeToPrevBook();
          return;
        }
        break;
      case Key.DOWN:
        if (isReadingStackOpen) {
          this.readingStack_.changeToNextBook();
          return;
        }
        break;
      case Key.S:
        // Only open the reading stack if the menu or metadata viewer are not open.
        if (!isMenuOpen && !isMetadataViewerOpen) {
          this.toggleReadingStackOpen_();
          return;
        }
        break;
      case Key.T:
        // Only open the metadata if the menu or reading stack are not open.
        if (this.currentBook_ && !isMenuOpen && !isReadingStackOpen) {
          this.toggleMetadataViewerOpen_();
          return;
        }
        break;
      case Key.P:
        this.#togglePanelButtons();
        break;
    }

    // All other key strokes below this are only valid if the menu and trays are closed.
    if (isReadingStackOpen) {
      this.toggleReadingStackOpen_();
      return;
    }

    if (isMetadataViewerOpen) {
      this.toggleMetadataViewerOpen_();
      return;
    }

    if (evt.ctrlKey || evt.metaKey) return;

    if (getComputedStyle(getElem('progress')).display == 'none') return;

    let canKeyNext = ((document.body.offsetWidth + document.body.scrollLeft) / document.body.scrollWidth) >= 1;
    let canKeyPrev = (window.scrollX <= 0);

    switch (code) {
      case Key.LEFT:
        if (canKeyPrev) {
          if (evt.shiftKey) {
            this.bookViewer_.showPage(0);
          } else {
            this.showPrevPage();
          }
        }
        break;
      case Key.RIGHT:
        if (canKeyNext) {
          if (evt.shiftKey) {
            this.bookViewer_.showPage(this.currentBook_.getNumberOfPages() - 1);
          } else {
            this.showNextPage();
          }
        }
        break;
      case Key.UP:
     //   evt.preventDefault(); TODO
        evt.stopPropagation();
        window.scrollBy(0, -5);
        break;
      case Key.DOWN:
      //  evt.preventDefault(); TODO
        evt.stopPropagation();
        window.scrollBy(0, 5);
        break;
      case Key.LEFT_SQUARE_BRACKET:
        this.readingStack_.changeToPrevBook();
        break;
      case Key.RIGHT_SQUARE_BRACKET:
        this.readingStack_.changeToNextBook();
        break;
      case Key.L:
        this.bookViewer_.rotateCounterClockwise();
        this.saveSettings_();
        break;
      case Key.R:
        this.bookViewer_.rotateClockwise();
        this.saveSettings_();
        break;
      case Key.W: case Key.H: case Key.B:
        const fitMode =
          code === Key.W ? FitMode.Width :
            code === Key.H ? FitMode.Height :
              code === Key.B ? FitMode.Best : undefined;
        this.bookViewer_.setFitMode(fitMode);
        this.viewMenu_.setMenuItemSelected('menu-view-fit-best', fitMode === FitMode.Best);
        this.viewMenu_.setMenuItemSelected('menu-view-fit-height', fitMode === FitMode.Height);
        this.viewMenu_.setMenuItemSelected('menu-view-fit-width', fitMode === FitMode.Width);
        this.saveSettings_();
        break;
      case Key.NUM_1: case Key.NUM_2: case Key.NUM_3:
        // Unless ?longStripView=true, the '3' key does nothing.
        if (!Params.longStripView) {
          break;
        }
        const numPages = code - Key.NUM_1 + 1;
        this.bookViewer_.setNumPagesInViewer(numPages);
        if (numPages === 1) {
          this.viewMenu_.setMenuItemSelected('menu-view-one-page', true);
          this.viewMenu_.setMenuItemSelected('menu-view-two-page', false);
          this.viewMenu_.setMenuItemSelected('menu-view-long-strip', false);
        } else if (numPages === 2) {
          this.viewMenu_.setMenuItemSelected('menu-view-one-page', false);
          this.viewMenu_.setMenuItemSelected('menu-view-two-page', true);
          this.viewMenu_.setMenuItemSelected('menu-view-long-strip', false);
        } else {
          this.viewMenu_.setMenuItemSelected('menu-view-one-page', false);
          this.viewMenu_.setMenuItemSelected('menu-view-two-page', false);
          this.viewMenu_.setMenuItemSelected('menu-view-long-strip', true);
        }
        this.saveSettings_();
        break;
      default:
        break;
    }
  }

  /**
   * TODO: How can this menu be accessible on mobile?
   * @param {Event} evt
   * @private
   */
  onContextMenu_(evt) {
    if (!this.currentBook_) { return; }

 //   evt.preventDefault();
    const pageNum = parseInt(evt.target.parentElement.dataset.pagenum, 10);
    const thisPage = this.currentBook_.getPage(pageNum);
    const mimeType = thisPage.getMimeType();
    const menu = this.viewerContextMenu_;
    menu.showMenuItem('save-page-as-png', [PNG, WEBP].includes(mimeType));
    menu.showMenuItem('save-page-as-jpg', [JPG, WEBP].includes(mimeType));
    menu.showMenuItem('save-page-as-webp', [WEBP].includes(mimeType));
    getElem('save-page-as-png').dataset.pagenum = pageNum;
    getElem('save-page-as-jpg').dataset.pagenum = pageNum;
    getElem('save-page-as-webp').dataset.pagenum = pageNum;
    menu.open(evt.offsetX, evt.offsetY);
  }

  /**
   * @param {number} pageNum
   * @param {string} saveMimeType
   */
  savePageAs_(pageNum, saveMimeType) {
    assert(!!this.currentBook_, `Current book not set in savePageAs_()`);
    const page = this.currentBook_.getPage(pageNum);
    assert(page instanceof ImagePage || page instanceof WebPShimImagePage, `Page not an image`);
    const pageName = page.getPageName();

    const saveFile = (defaultFilename, uri) => {
      const filename = prompt('Filename?', defaultFilename);
      if (!filename) { return; }
      const aEl = document.createElement('a');
      aEl.setAttribute('download', filename);
      aEl.setAttribute('href', uri);
      document.body.appendChild(aEl);
      aEl.click();
      document.body.removeChild(aEl);
    };

    const curMimeType = page.getMimeType();
    if (curMimeType === saveMimeType) {
      saveFile(pageName, page.getURI());
    } else if (curMimeType === WEBP) {
      if (saveMimeType === PNG) {
        fetch(page.getURI())
          .then(blob => blob.arrayBuffer())
          .then(ab => convertWebPtoPNG(ab))
          .then(pngBuffer => new Blob([pngBuffer], { type: PNG }))
          .then(pngBlob => saveFile(pageName, URL.createObjectURL(pngBlob)));
      } else if (saveMimeType === JPG) {
        fetch(page.getURI())
          .then(blob => blob.arrayBuffer())
          .then(ab => convertWebPtoJPG(ab))
          .then(jpgBuffer => new Blob([jpgBuffer], { type: JPG }))
          .then(jpgBlob => saveFile(pageName, URL.createObjectURL(jpgBlob)));
      }
    }
  }

  /** @private */
  saveSettings_() {
    localStorage[LOCAL_STORAGE_KEY] = JSON.stringify({
      'rotateTimes': this.bookViewer_.getRotateTimes(),
      'fitMode': this.bookViewer_.getFitMode(),
      'numPagesInViewer': this.bookViewer_.getNumPagesInViewer(),
      'hidePanelButtons': this.viewMenu_.getMenuItemSelected(HIDE_PANEL_BUTTONS_MENU_ITEM),
    });
  }

  updateProgressMeter(label) {
    this.bookViewer_.updateProgressMeter(label);
  }

  /**
   * Attempts to load a ReadingList from a given URL.
   * TODO: Move this to a separate module for processing JSON Reading Lists?
   * @param {string} url The URL of the file.
   * @returns {Promise<Array<Object>} A Promise that returns with the list of books or rejects
   *     with an error string.
   */
  tryLoadAndParseReadingListFromUrl_(url) {
    return new Promise((resolve, reject) => {
      const xhr = new XMLHttpRequest();
      xhr.open('GET', url, true);
      xhr.responseType = 'blob';
      xhr.onload = (evt) => {
        resolve(this.loadAndParseReadingList_(evt.target.response, url));
      };
      xhr.onerror = (err) => {
        console.error(err);
        reject(err);
      }
      xhr.send(null);
    });
  }

  /** @private */
  toggleFullscreen_() {
    if (document.fullscreenEnabled) {
      const fsPromise = document.fullscreenElement ?
        document.exitFullscreen() :
        document.documentElement.requestFullscreen();
      fsPromise
          .then(() => this.bookViewer_.updateLayout())
          .catch(err => {
            debugger;
          })

    }
  }

  /** @private */
  toggleHelpOpen_() {
    if (this.hasHelpOverlay_) {
      getElem('helpOverlay').classList.toggle('opened');
    }
  }

  /** @private */
  toggleMenuOpen_() {
    if (!this.mainMenu_.isOpen()) {
      getElem('main-menu-button').setAttribute('aria-expanded', 'true');
      this.mainMenu_.open();
    } else {
      getElem('main-menu-button').setAttribute('aria-expanded', 'false');
      this.mainMenu_.close();
    }
  }

  /** @private */
  toggleMetadataViewerOpen_() {
    this.metadataViewer_.toggleOpen();
  }

  /**
   * Toggles whether panel buttons are visible and updates settings.
   * @param {boolean=} force Use this to force panel buttons and UI into a state. This is used when
   *     loading in settings from storage.
   */
  #togglePanelButtons(force) {
    let hide = !this.viewMenu_.getMenuItemSelected(HIDE_PANEL_BUTTONS_MENU_ITEM);
    if (force !== undefined) {
      hide = force;
    }
    this.readingStack_.showButton(!hide);
    this.metadataViewer_.showButton(!hide);
    this.viewMenu_.setMenuItemSelected(HIDE_PANEL_BUTTONS_MENU_ITEM, hide);
    this.saveSettings_();
  }

  /** @private */
  toggleReadingStackOpen_() {
    this.readingStack_.toggleOpen();
  }

  showPrevPage() {
    const turnedPage = this.bookViewer_.showPrevPage();
    if (this.bookViewer_.getFitMode() === FitMode.Width) {
      window.scrollTo(0, 0);
    }
    if (!turnedPage) {
      if (this.readingStack_.getNumberOfBooks() == 1) {
        this.bookViewer_.showPage(this.currentBook_.getNumberOfPages() - 1);
      } else {
        if (this.keysHeld_[Key.LEFT] <= 1) {
          this.readingStack_.changeToPrevBook();
        }
      }
    }
  }

  showNextPage() {
    const turnedPage = this.bookViewer_.showNextPage();
    if (this.bookViewer_.getFitMode() === FitMode.Width) {
      window.scrollTo(0, 0);
    }
    if (!turnedPage) {
      if (this.readingStack_.getNumberOfBooks() == 1) {
        this.bookViewer_.showPage(0);
      } else {
        if (this.keysHeld_[Key.RIGHT] <= 1) {
          this.readingStack_.changeToNextBook();
        }
      }
    }
  }

  /**
   * Finds a more readable display name for a book from a JSON Reading List.
   * TODO: Move this to a separate module for processing JSON Reading Lists?
   * @param {Object} item An item object from the JSON Reading List format.
   * @return {string}
   */
  getNameForBook_(item) {
    return item.name || item.uri.split('/').pop() || item.uri;
  }

  /**
   * Loads books into the reading stack, in serial.
   * @param {Array<Promise<Book>} bookPromises A list of promises, each of which will resolve to a
   *     book or error.
   */
  async loadBooksFromPromises_(bookPromises) {
    const books = [];
    let foundError = false;
    for (const bookPromise of bookPromises) {
      try {
        const book = await bookPromise;
        books.push(book);
      } catch (err) {
        foundError = true;
      }
    }

    if (foundError) {
      alert('Could not open all books. See the console for more info.');
    }
  }

  /**
   * Opens a file picker and then loads the file(s).
   * @private
   */
  async openLocalFiles_() {
    // Non-Chrome browsers and non-secure contexts will not have this picker.
    if (!window.showOpenFilePicker) {
      // The 'change' event handler was set up in initMenus_().
      this.fileInputElem_.click();
    } else {
      const evt = { handles: [], target: { files: [] }};
      try {
        const handles = await window.showOpenFilePicker({
          multiple: true,
          types: [
            {
              description: 'kthoom book files',
              accept: {
                'application/vnd.comicbook+zip': ['.cbz'],
                'application/vnd.comicbook-rar': ['.cbr'],
                'application/x-cbt': ['.cbt'],
                'application/x-json.reading.lists': ['.jrl'],
                'application/epub+zip': ['.epub'],
              }
            },
          ],
        });
        for (const handle of handles) {
          evt.handles.push(handle);
          evt.target.files.push(await handle.getFile());
        }
        this.loadLocalFiles_(evt);
      } catch (err) {
        // Ignore DOM Exception for user aborting.
      }
    }
  }

  /**
   * Attempts to load the files that the user has chosen.
   * @param {Event} evt An event whose 'target' object has a files property pointing to an array
   *     of File objects. If the File System Access API is supported, the event will also have a
   *     'handles' property pointing at an array of FileSystemHandle objects.
   * @private
   */
  async loadLocalFiles_(evt) {
    const filelist = evt.target.files;
    if (filelist.length <= 0) {
      return;
    }

    if (evt.handles) {
      assert(evt.handles.length === filelist.length,
          `Handles array not the same length as Files array.`);
    }

    for (let fileNum = 0; fileNum < filelist.length; ++fileNum) {
      const theFile = filelist[fileNum];
      // First, try to load the file as a JSON Reading List.
      if (theFile.name.toLowerCase().endsWith('.jrl')) {
        try {
          const readingList = await this.loadAndParseReadingList_(theFile);
          this.loadBooksFromReadingList_(readingList);
          continue;
        } catch { }
      }

      // Else, assume the file is a single book and try to load the first one.
      const handleOrFile = evt.handles ? evt.handles[fileNum] : theFile;
      const singleBook = new Book(theFile.name, handleOrFile);
      if (this.readingStack_.getNumberOfBooks() === 0) {
        this.loadBooksFromPromises_([singleBook.load()]);
        this.readingStack_.addBook(singleBook, true);
      } else {
        this.readingStack_.addBook(singleBook, false);
      }
    }
  }

  /** Attempts to open all the files recursively? */
  async openLocalDirectory_() {
    if (!enableOpenDirectory) {
      return;
    }

    const dirHandle = await window.showDirectoryPicker();
    const topContainer = new BookContainer(dirHandle.name, dirHandle);
    await this.scanDir_(topContainer);

    // Now topContainer has the entire file system: all comic books and all their
    // containing folders...
    this.readingStack_.addFolder(topContainer);
  }

  /**
   * @param {BookContainer} container The current container.
   * @private
   */
  async scanDir_(container) {
    for await (let [name, handle] of container.handle.entries()) {
      if (handle.kind === 'file' &&
         (name.endsWith('.cbz') || name.endsWith('.cbr') || name.endsWith('.cbt'))) {
        const singleBook = new Book(name, handle, container);
        container.entries.push(singleBook);
      } else if (handle.kind === 'directory') {
        const dirContainer = new BookContainer(name, handle, container);
        container.entries.push(dirContainer);
        await this.scanDir_(dirContainer);
      }
    }
  }

  /**
   * Asks the user for a URL to load and then loads it.
   */
  async openFileViaUrl_() {
    const bookUrl = window.prompt('Enter the URL of the book to load');
    if (bookUrl) {
      if (bookUrl.toLowerCase().endsWith('.jrl')) {
        try {
          const readingList = await this.tryLoadAndParseReadingListFromUrl_(bookUrl);
          this.loadBooksFromReadingList_(readingList);
          return;
        } catch (err) {
          console.error(err);
        }
      }

      this.loadSingleBookFromXHR(bookUrl /* name */, bookUrl /* url */, -1);
    }
  }

  /**
   * Closes all open files.
   */
  closeAll_() {
    if (this.readingStack_.getNumberOfBooks() > 0) {
      this.readingStack_.removeAll();
      this.metadataViewer_.reset();

      this.bookViewer_.closeBook();
      this.currentBook_ = null;
      const bkgndEl = getElem('background');
      if (bkgndEl) {
        bkgndEl.setAttribute('style', 'background-image: url("images/logo.svg")');
      }
      for (const button of ['prevBook', 'prev', 'next', 'nextBook'].map(getElem)) {
        button.setAttribute('disabled', 'true');
      }

      // Disable menu items that are not relevant when no book is opened.
      this.mainMenu_.showMenuItem('menu-download', false);
      this.mainMenu_.showMenuItem('menu-close-all', false);
    }
  }

  /** @private */
  downloadBook_() {
    const ab = this.currentBook_.getArrayBuffer();
    if (!ab) {
      alert('Could not download a copy of the book. Sorry!');
      return;
    }

    const blob = new Blob([ab], {type: this.currentBook_.getMIMEType()});
    const link = document.createElement('a');
    link.href = window.URL.createObjectURL(blob);
    const fileName = this.currentBook_.getName();
    link.download = fileName;
    link.click();
  }

  /**
   * @param {string} name The book name.
   * @param {string} uri The URI to fetch.
   * @param {number} expectedSize Unarchived size in bytes.  If -1, then the
   *     data from the XHR progress events is used.
   * @param {Object<string, string>} headerMap A map of request header keys and values.
   * @return {Promise<Book>}
   */
  loadSingleBookFromXHR(name, uri, expectedSize, headerMap = {}) {
    const book = new Book(name, uri);
    const bookPromise = book.loadFromXhr(expectedSize, headerMap);
    this.readingStack_.addBook(book, true);
    return bookPromise;
  }

  /**
   * @param {string} name The book name.
   * @param {string} uri The resource to fetch.
   * @param {number} expectedSize Unarchived size in bytes.
   * @param {Object} init An object to initialize the Fetch API.
   * @return {Promise<Book>}
   */
  loadSingleBookFromFetch(name, uri, expectedSize, init) {
    if (!window['fetch'] || !window['Response'] || !window['ReadableStream']) {
      throw 'No browser support for fetch/ReadableStream';
    }

    const book = new Book(name, uri);
    const bookPromise = book.loadFromFetch(expectedSize, init);
    this.readingStack_.addBook(book, true);
    return bookPromise;
  }

  /**
   * @param {string} name
   * @param {string} bookUri
   * @param {ArrayBuffer} ab
   * @return {Promise<Book>}
   */
  loadSingleBookFromArrayBuffer(name, bookUri, ab) {
    const book = new Book(name);
    const bookPromise = book.loadFromArrayBuffer(bookUri, ab);
    this.readingStack_.addBook(book, true);
    return bookPromise;
  }

  /**
   * @param {string} name
   * @param {string} bookUri
   * @param {BookPump} bookPump
   * @return {Promise<Book>}
   */
  loadSingleBookFromBookPump(name, bookUri, bookPump) {
    const book = new Book(name);
    const bookPromise = book.loadFromBookPump(bookUri, bookPump);
    this.readingStack_.addBook(book, true);
    return bookPromise;
  }

  /**
   * Loads the Reading List from the JSON blob.  The blob must contain a JSON Reading List that
   * matches this minimum format:
   * {
   *   "items": [
   *     {"type": "book", "uri": "http://foo/bar"},
   *     ...
   *   ]
   * }
   * There may be a "baseURI" property, which will be used to resolve URI references.
   * Each item may also contain an optional name field.  See jrl-schema.json for the full schema.
   * TODO: Move this to a separate module for processing JSON Reading Lists?
   * @param {Blob|File} jsonBlob The JSON blob/file.
   * @param {string=} readingListUri Optional URI of the reading list file.
   * @return {Promise<Array<Object>>} Returns a Promise that will resolve with an array of item
   *     objects (see format above), or rejects with an error string.
   * @private
   */
  loadAndParseReadingList_(jsonBlob, readingListUri) {
    return new Promise((resolve, reject) => {
      const fr = new FileReader();
      fr.onload = () => {
        try {
          const jsonContents = JSON.parse(fr.result);
          if (!jsonContents.items || !Array.isArray(jsonContents.items) ||
            jsonContents.items.length === 0) {
            reject(null);
          } else {
            // Set baseURI to the JRL file's baseURI if it exists, otherwise use the reading list's
            // base URI if it exists, otherwise fallback to kthoom's base URL (which is not
            // standardized behavior).
            let baseURI;
            if (jsonContents.baseURI) {
              baseURI = new URI(jsonContents.baseURI).origin;
            } else if (readingListUri) {
              try {
                const rlURL = new URL(readingListUri);
                baseURI = rlURL.origin;
              } catch (e) {
                baseURI = document.location.origin;
              }
            } else {
              // Fallback to using kthoom's base URL.
              baseURI = document.location.origin;
            }

            for (const item of jsonContents.items) {
              // Each item object must at least have a uri string field and be type=book.
              if (!(item instanceof Object) ||
                !item.uri || !(typeof item.uri === 'string') ||
                !item.type || item.type !== 'book') {
                console.error('Invalid item: ');
                console.dir(item);
                reject('Invalid item inside JSON Reading List file');
              }

              // Now resolve each item URI.  First try to parse it as an absolute URI.  If that
              // fails, try it as a URI reference with the base URI.  If that fails, reject.
              let itemURL;
              try {
                itemURL = new URL(item.uri);
              } catch (e) {
                try {
                  itemURL = new URL(item.uri, baseURI);
                } catch (e) { reject(e); }
              }

              // Rewrite each item's URL as an absolute URL.
              item.uri = itemURL.toString();
            }
            resolve(jsonContents.items);
          }
        } catch (err) {
          reject('Invalid JSON Reading List file: ' + err);
        }
      };
      fr.onerror = () => reject(null);
      fr.readAsText(jsonBlob);
    });
  }

  /**
   * Adds all books in reading list to the stack and loads in each book in serial.
   * @param {Array<Object>} readingList An array of reading list items.
   * @param {Number} bookNumber The book number to load.  If bookNumber is invalid or not
   *     specified, this defaults to the first book.
   * @private
   */
  async loadBooksFromReadingList_(readingList, bookNumber = 0) {
    if (readingList && readingList.length > 0) {
      const books = readingList.map(item => new Book(this.getNameForBook_(item), item.uri));
      if (bookNumber < 0 || bookNumber > books.length - 1) {
        bookNumber = 0;
      }

      // Add all books to the stack immediately.
      this.readingStack_.addBooks(books, bookNumber);

      // The remaining books will be loaded from the ReadingStack when the user chooses a different book.
    }
  }

  // Handles all events subscribed to.
  handleEvent(evt) {
    switch (evt.type) {
      case BookEventType.BINDING_COMPLETE:
        /** @type {Book} */
        const book = evt.source;
        this.metadataViewer_.setBook(book);
        break;
    }
  }

  /**
   * @param {Book} book
   * @private
   */
  handleCurrentBookChanged_(book) {
    if (book !== this.currentBook_) {
      this.bookViewer_.closeBook();
      // Download menu option is not available until the book is fully downloaded.
      this.mainMenu_.showMenuItem('menu-download', false);

      // hide logo
      const bkgndEl = getElem('background');
      if (bkgndEl) {
        bkgndEl.setAttribute('style', 'display:none');
      }

      this.currentBook_ = book;

      this.bookViewer_.setCurrentBook(book);
      if (!book.isFinishedBinding()) {
        book.addEventListener(BookEventType.BINDING_COMPLETE, this);
      } else {
        this.metadataViewer_.setBook(book);
      }

      document.title = book.getName();
      const bookUri = book.getUri();
      if (bookUri && Params.bookUri !== bookUri) {
        Params.bookUri = bookUri;
      }
      serializeParamsToBrowser();
      for (const button of ['prevBook', 'prev', 'next', 'nextBook'].map(getElem)) {
        button.removeAttribute('disabled');
      }
    }

    // Enable menu items that are relevant when a book is switched to.
    this.mainMenu_.showMenuItem('menu-close-all', true);
  }
}<|MERGE_RESOLUTION|>--- conflicted
+++ resolved
@@ -243,11 +243,7 @@
         case HIDE_PANEL_BUTTONS_MENU_ITEM:
           this.#togglePanelButtons();
           closeMainMenu();
-<<<<<<< HEAD
-          break;          
-=======
           break;
->>>>>>> 5c98596d
         case 'menu-view-fit-best':
         case 'menu-view-fit-height':
         case 'menu-view-fit-width':
@@ -408,7 +404,10 @@
         }
         target = target.parentElement;
       }
-     // evt.preventDefault(); TODO
+      // TODO
+      if (!Params.longStripView) {
+        evt.preventDefault();
+      }
     }, true);
   }
 
@@ -639,12 +638,18 @@
         }
         break;
       case Key.UP:
-     //   evt.preventDefault(); TODO
+        // TODO
+        if (!Params.longStripView) {
+          evt.preventDefault();
+        }
         evt.stopPropagation();
         window.scrollBy(0, -5);
         break;
       case Key.DOWN:
-      //  evt.preventDefault(); TODO
+        // TODO
+        if (!Params.longStripView) {
+          evt.preventDefault();
+        }
         evt.stopPropagation();
         window.scrollBy(0, 5);
         break;
@@ -675,7 +680,7 @@
         break;
       case Key.NUM_1: case Key.NUM_2: case Key.NUM_3:
         // Unless ?longStripView=true, the '3' key does nothing.
-        if (!Params.longStripView) {
+        if (code === Key.NUM_3 && !Params.longStripView) {
           break;
         }
         const numPages = code - Key.NUM_1 + 1;
@@ -708,7 +713,10 @@
   onContextMenu_(evt) {
     if (!this.currentBook_) { return; }
 
- //   evt.preventDefault();
+    // TODO
+    if (!Params.longStripView) {
+      evt.preventDefault();
+    }
     const pageNum = parseInt(evt.target.parentElement.dataset.pagenum, 10);
     const thisPage = this.currentBook_.getPage(pageNum);
     const mimeType = thisPage.getMimeType();
